#!/usr/bin/python

import sys
import argparse
import math
import random

import cPickle

from population import Population 
from pulsar import Pulsar
from survey import Survey

class Detections:
    """Just a simple object to store survey detection summary"""
    def __init__(self,
                 ndet=None,
                 nsmear=None,
                 nout=None,
                 ntf=None):
        self.ndet = ndet
        self.nsmear=nsmear
        self.nout = nout
        self.nfaint = ntf


def loadModel(popfile='populate.model', popmodel=None):
    """Loads in either a model from disk (popfile, cPickle), 
       or pass in a model from memory (popmodel)"""
    if popmodel is None:
        with open(popfile, 'rb') as f:
            pop = cPickle.load(f)
    else:
        pop = popmodel

    return pop

def write(surveyPops,
          extension='.results', 
          nores=False, 
          asc=False, 
          summary=False):
    """Write a survey results population to a binary file."""

    for surv, survpop, detected in surveyPops:
        # create an output file, if required
        if not nores:
            if surv is not None:
                s = ''.join([surv,'.results'])

                survpop.write(s)
                # write the survpop to the file
                #with open(s,'wb') as output:
                #    cPickle.dump(survpop, output, 2)
            else:
                # surv == None; we want to write
                # a file with all detected pulsars
                s = 'allsurveys.results'
                survpop.write(s)
                #with open(s,'wb') as output:
                #    cPickle.dump(survpop, output)

        # Write ascii file if required
        if asc and surv is not None:
            survpop.write_asc(surv+ '.det')

        if summary and surv is not None:
            # Write a summary file for the survey (if true)
            filename = ''.join([surv,'.summary'])
            s = 'Detected {0}'.format(detected.ndet)
            s = '\n'.join([s, 'Nsmear {0}'.format(detected.nsmear)])
            s = '\n'.join([s, 'Nfaint {0}'.format(detected.nfaint)])
            s = '\n'.join([s, 'Nout {0}'.format(detected.nout)])
            s = ''.join([s, '\n'])

            with open(filename, 'w') as output:
                output.write(s)
    
<<<<<<< HEAD
def run(pop,
        surveyList,
        nostdout=False,
        allsurveyfile=False):
=======
def run(pop, surveyList, nostdout=False, pattern='gaussian'):
>>>>>>> d81a2892
    """ Run the surveys and detect the pulsars."""

    # print the population
    if not nostdout:
        print "Running doSurvey on population..."
        print pop

    # loop over the surveys we want to run on the pop file
    surveyPops = []
    for surv in surveyList:
        s = Survey(surv,pattern)
        if not nostdout:
            print "\nRunning survey {0}".format(surv)

        # create a new population object to store discovered pulsars in 
        survpop = Population()
        # HERE SHOULD INCLUDE THE PROPERTIES OF THE ORIGINAL POPULATION
        
        # counters 
        nsmear = 0
        nout = 0
        ntf = 0
        ndet = 0
        # loop over the pulsars in the population list
        for psr in pop.population:
            # pulsar could be dead (evolve!) - continue if so
            if psr.dead:
                continue

            # is the pulsar over the detection threshold?
            snr = s.SNRcalc(psr, pop)
            if snr > s.SNRlimit:
                ndet += 1
                psr.snr = snr
                survpop.population.append(psr)
                psr.detected = True

            elif snr == -1.0:
                nsmear += 1
            elif snr == -2.0:
                nout += 1
            else:
                ntf += 1

        # report the results
        if not nostdout:
            print "Number detected by survey {0} = {1}".format(surv,ndet)
            print "Number too faint = {0}".format(ntf)
            print "Number smeared = {0}".format(nsmear)
            print "Number out = {0}".format(nout)
            print "\n"

        d = Detections(ndet=ndet, ntf=ntf, nsmear=nsmear, nout=nout)
        surveyPops.append([surv,survpop,d])

    if allsurveyfile:
        allsurvpop = Population()
        allsurvpop.population = [psr for psr in pop.population if psr.detected]
        surveyPops.append([None, allsurvpop, None])

    return surveyPops


if __name__ == '__main__':
    """ 'Main' function; read in options, then survey the population"""
    # Parse command line arguments
     
    parser = argparse.ArgumentParser(description='Run a survey on your population model')
    parser.add_argument('-f', metavar = 'fname', default='populate.model', 
                         help='file containing population model (def=populate.model')

    parser.add_argument('-surveys', metavar='S', nargs='+', required=True,
                         help='surveys to use to detect pulsars (required)')

    parser.add_argument('--noresults', nargs='?', const=True, default=False,
                         help='flag to switch off pickled .results file (def=False)')

    parser.add_argument('--asc', nargs='?', const=True, default=False,
                         help='flag to create ascii population file (def=False)')
    
    parser.add_argument('--summary', nargs='?', const=True, default=False,
                         help='flag to create ascii summary file (def=False)')
    
    parser.add_argument('--nostdout', nargs='?', const=True, default=False,
                         help='flag to switch off std output (def=False)')

    parser.add_argument('--allsurveys', nargs='?', const=True, default=False,
                        help = 'write additional allsurv.results file (def=False)')

    args = parser.parse_args()

    # Load a model population
    population = loadModel(popfile=args.f)

    # run the population through the surveys
    surveyPopulations = run(population,
                            args.surveys,
                            nostdout=args.nostdout,
                            allsurveyfile=args.allsurveys)

    # write the output files
    write(surveyPopulations,
          nores=args.noresults,
          asc=args.asc, 
          summary=args.summary)<|MERGE_RESOLUTION|>--- conflicted
+++ resolved
@@ -76,14 +76,11 @@
             with open(filename, 'w') as output:
                 output.write(s)
     
-<<<<<<< HEAD
 def run(pop,
-        surveyList,
-        nostdout=False,
-        allsurveyfile=False):
-=======
-def run(pop, surveyList, nostdout=False, pattern='gaussian'):
->>>>>>> d81a2892
+        surveyList, 
+        nostdout=False, 
+        allsurveyfile=False,
+        pattern='gaussian'):
     """ Run the surveys and detect the pulsars."""
 
     # print the population
